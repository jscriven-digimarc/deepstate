#!/usr/bin/env python
# Copyright (c) 2017 Trail of Bits, Inc.
#
# Licensed under the Apache License, Version 2.0 (the "License");
# you may not use this file except in compliance with the License.
# You may obtain a copy of the License at
#
#     http://www.apache.org/licenses/LICENSE-2.0
#
# Unless required by applicable law or agreed to in writing, software
# distributed under the License is distributed on an "AS IS" BASIS,
# WITHOUT WARRANTIES OR CONDITIONS OF ANY KIND, either express or implied.
# See the License for the specific language governing permissions and
# limitations under the License.

import distutils.core
import os
import setuptools

DEEPSTATE_DIR = os.path.dirname(os.path.realpath(__file__))

setuptools.setup(
    name="deepstate",
    version="0.1",
    package_dir={"": "${CMAKE_SOURCE_DIR}/bin"},
    packages=['deepstate'],
    description="DeepState augments C/C++ Test-Driven Development with Symbolic Execution",
    url="https://github.com/trailofbits/deepstate",
    author="Peter Goodman",
    author_email="peter@trailofbits.com",
    license="Apache-2.0",
    keywords="tdd testing symbolic execution",
<<<<<<< HEAD
    install_requires=[], #'claripy==7.8.6.16','angr==7.8.7.1', 'manticore'],
=======
    install_requires=[
        "claripy==7.8.6.16 ; sys_platform != 'darwin'",
        "angr==7.8.7.1 ; sys_platform != 'darwin'",
        "manticore==0.1.10 ; sys_platform != 'darwin'"],
>>>>>>> 8ced6628
    entry_points={
        'console_scripts': [
            'deepstate = deepstate.main_manticore:main',
            #'deepstate-angr = deepstate.main_angr:main',
            'deepstate-manticore = deepstate.main_manticore:main',
            'deepstate-reduce = deepstate.reducer:main',
        ]
    })<|MERGE_RESOLUTION|>--- conflicted
+++ resolved
@@ -30,18 +30,11 @@
     author_email="peter@trailofbits.com",
     license="Apache-2.0",
     keywords="tdd testing symbolic execution",
-<<<<<<< HEAD
     install_requires=[], #'claripy==7.8.6.16','angr==7.8.7.1', 'manticore'],
-=======
-    install_requires=[
-        "claripy==7.8.6.16 ; sys_platform != 'darwin'",
-        "angr==7.8.7.1 ; sys_platform != 'darwin'",
-        "manticore==0.1.10 ; sys_platform != 'darwin'"],
->>>>>>> 8ced6628
     entry_points={
         'console_scripts': [
             'deepstate = deepstate.main_manticore:main',
-            #'deepstate-angr = deepstate.main_angr:main',
+            'deepstate-angr = deepstate.main_angr:main',
             'deepstate-manticore = deepstate.main_manticore:main',
             'deepstate-reduce = deepstate.reducer:main',
         ]
